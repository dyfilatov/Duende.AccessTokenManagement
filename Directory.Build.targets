<Project>
    <PropertyGroup Condition=" '$(TargetFramework)' == 'net8.0'">
        <FrameworkVersion>8.0.3</FrameworkVersion>
        <ExtensionsVersion>8.0.0</ExtensionsVersion>
<<<<<<< HEAD
        <WilsonVersion>7.3.1</WilsonVersion>
        <IdentityServerVersion>7.0.0-preview.2</IdentityServerVersion>
    </PropertyGroup>

    <PropertyGroup Condition=" '$(TargetFramework)' == 'net6.0'">
        <FrameworkVersion>6.0.0</FrameworkVersion>
        <ExtensionsVersion>8.0.0</ExtensionsVersion>
=======
        <WilsonVersion>7.1.2</WilsonVersion>
        <IdentityServerVersion>7.0.0</IdentityServerVersion>
    </PropertyGroup>

    <PropertyGroup Condition=" '$(TargetFramework)' == 'net6.0'">
        <FrameworkVersion>6.0.28</FrameworkVersion>
        <ExtensionsVersion>6.0.0</ExtensionsVersion>
>>>>>>> d8187f9f
        <WilsonVersion>6.35.0</WilsonVersion>
        <IdentityServerVersion>6.3.6</IdentityServerVersion>
    </PropertyGroup>


    <ItemGroup>
        <!-- ASP.NET -->
        <PackageReference Update="Microsoft.AspNetCore.Authentication.OpenIdConnect" Version="$(FrameworkVersion)" />
        <PackageReference Update="Microsoft.AspNetCore.Authentication.JwtBearer" Version="$(FrameworkVersion)" />
        <PackageReference Update="Microsoft.AspNetCore.TestHost" Version="$(FrameworkVersion)" />

        <!-- Microsoft Extensions -->
        <PackageReference Update="Microsoft.Extensions.Caching.Abstractions" Version="$(ExtensionsVersion)" />
        <PackageReference Update="Microsoft.Extensions.Logging.Abstractions" Version="$(ExtensionsVersion)" />
        <PackageReference Update="Microsoft.Extensions.Options" Version="$(ExtensionsVersion)" />
        <PackageReference Update="Microsoft.Extensions.Http" Version="$(ExtensionsVersion)" />
        <PackageReference Update="Microsoft.Extensions.DependencyInjection.Abstractions" Version="$(ExtensionsVersion)" />

        <!-- Wilson -->
        <PackageReference Update="System.IdentityModel.Tokens.Jwt" Version="$(WilsonVersion)" />

    </ItemGroup>
</Project><|MERGE_RESOLUTION|>--- conflicted
+++ resolved
@@ -2,23 +2,13 @@
     <PropertyGroup Condition=" '$(TargetFramework)' == 'net8.0'">
         <FrameworkVersion>8.0.3</FrameworkVersion>
         <ExtensionsVersion>8.0.0</ExtensionsVersion>
-<<<<<<< HEAD
         <WilsonVersion>7.3.1</WilsonVersion>
-        <IdentityServerVersion>7.0.0-preview.2</IdentityServerVersion>
-    </PropertyGroup>
-
-    <PropertyGroup Condition=" '$(TargetFramework)' == 'net6.0'">
-        <FrameworkVersion>6.0.0</FrameworkVersion>
-        <ExtensionsVersion>8.0.0</ExtensionsVersion>
-=======
-        <WilsonVersion>7.1.2</WilsonVersion>
-        <IdentityServerVersion>7.0.0</IdentityServerVersion>
+        <IdentityServerVersion>7.0.3</IdentityServerVersion>
     </PropertyGroup>
 
     <PropertyGroup Condition=" '$(TargetFramework)' == 'net6.0'">
         <FrameworkVersion>6.0.28</FrameworkVersion>
         <ExtensionsVersion>6.0.0</ExtensionsVersion>
->>>>>>> d8187f9f
         <WilsonVersion>6.35.0</WilsonVersion>
         <IdentityServerVersion>6.3.6</IdentityServerVersion>
     </PropertyGroup>
